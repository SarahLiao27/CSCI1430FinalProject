--- conflicted
+++ resolved
@@ -417,15 +417,9 @@
         model = model, 
         training_rays = (rays_o, rays_d),
         training_colors = colors,
-<<<<<<< HEAD
-        epochs = 100, 
-        batch_size = 1024, 
-        learning_rate= 5 * 10**-4)
-=======
         epochs = 20, 
         batch_size = 1024, 
         learning_rate= 5e-4)
->>>>>>> 61024207
 
     render_novel_views(model, "output_frames")
 
